--- conflicted
+++ resolved
@@ -1,15 +1,8 @@
 # backend/database.py
-<<<<<<< HEAD
-"""
-This module handles database initialization and session management for the application.
-It includes functions to create the SQLAlchemy engine, session factory, tables, and populate initial data.
-"""
-=======
 from collections.abc import Callable
 import threading
 from typing import Any, Optional
 
->>>>>>> 1d08ef51
 import structlog
 from sqlalchemy import create_engine, inspect, func, text, Enum as SQLAlchemyEnum
 from sqlalchemy.engine import Engine
@@ -36,22 +29,11 @@
 DB_OVERALL_INIT_ADVISORY_LOCK_ID = 12345 
 
 
-<<<<<<< HEAD
-def init_engine():
-    """
-    Initializes and returns the SQLAlchemy database engine.
-
-    Reads database configuration from the application config and creates an engine with connection pooling.
-    Also instruments the engine for OpenTelemetry.
-    """
-    global engine
-=======
 def _create_actual_engine() -> Engine:
     """
     Actually creates and configures the SQLAlchemy engine.
     This function should only be called once per process.
     """
->>>>>>> 1d08ef51
     current_config = app_config_module.config
     if not current_config.DATABASE_URL:
         logger.critical("DATABASE_URL environment variable is not set.")
@@ -87,23 +69,10 @@
                 _engine = _create_actual_engine()
     return _engine
 
-<<<<<<< HEAD
-def init_sessionlocal():
-    """
-    Initializes and returns the SQLAlchemy sessionmaker factory.
-
-    If the engine is not already initialized, it calls `init_engine`.
-    Creates a configured session factory for database interactions.
-    """
-    global SessionLocal, engine
-    if engine is None:
-        init_engine()
-=======
 def _create_actual_session_factory(engine_instance: Engine) -> scoped_session:
     """
     Actually creates and configures the SQLAlchemy scoped session factory.
     This function should only be called once per process.
->>>>>>> 1d08ef51
     
     Args:
         engine_instance: The SQLAlchemy engine to bind the session factory to.
@@ -137,43 +106,6 @@
                 _session_factory = _create_actual_session_factory(current_engine)
     return _session_factory
 
-<<<<<<< HEAD
-def create_tables_db(engine_to_use):
-    """
-    Creates database tables based on the defined SQLAlchemy models if they do not exist.
-
-    Args:
-        engine_to_use: The SQLAlchemy engine to use for table creation.
-    """
-    logger.info("Attempting to create database tables if they don't exist...")
-    try:
-        inspector = inspect(engine_to_use)
-        existing_tables = inspector.get_table_names()
-        
-        all_defined_tables_present = True
-        for table_name in Base.metadata.tables.keys():
-            if table_name not in existing_tables:
-                all_defined_tables_present = False
-                logger.info(f"Table '{table_name}' is missing.")
-                break
-        
-        if not all_defined_tables_present:
-             logger.info("Not all defined tables exist. Creating/updating schema...")
-             Base.metadata.create_all(bind=engine_to_use)
-             logger.info("Database schema creation/update attempt complete.")
-        else:
-             logger.info(f"All defined tables ({len(Base.metadata.tables)}) seem to exist. Skipping schema creation.")
-    except Exception as e:
-        logger.error(f"Error during database schema check/creation: {e}", exc_info=True)
-        raise
-
-def populate_initial_data_db(session_factory):
-    """
-    Populates initial data, such as the default admin user, if no users exist in the database.
-
-    Args:
-        session_factory: The SQLAlchemy session factory to create sessions.
-=======
 def get_db_session() -> Session:
     """
     Get a new database session from the scoped session factory.
@@ -272,7 +204,6 @@
     
     Args:
         session_factory_instance: The SQLAlchemy scoped_session factory to use.
->>>>>>> 1d08ef51
     """
     logger.info("Checking if initial data population is needed...")
     db_session = session_factory_instance() 
@@ -351,19 +282,6 @@
     finally:
         session_factory_instance.remove()
 
-<<<<<<< HEAD
-def initialize_database():
-    """
-    Performs the complete database initialization process.
-    Initializes the engine, session factory, creates tables, and populates initial data.
-    """
-    global engine, SessionLocal
-    logger.info("Initializing database...")
-    try:
-        current_engine = init_engine()
-        current_session_local = init_sessionlocal()
-=======
->>>>>>> 1d08ef51
 
 def initialize_database() -> None:
     """
